--- conflicted
+++ resolved
@@ -663,7 +663,6 @@
 	QElapsedTimer timeout;
 	timeout.start();
 
-<<<<<<< HEAD
 	i += serialPort->read((char *) buffer, len);
 
 	while (i != -1 && i < len && !timeout.hasExpired(msec)) {
@@ -671,16 +670,6 @@
 		i += serialPort->read((char *) buffer+i, len-i);
 	}
 
-=======
-	do {
-		serialPort->waitForReadyRead(0);	// Get more characters
-		a = serialPort->read((char *) buffer+i, len-i);
-		if (a > 0) {
-			i += a;
-		}
-	} while (i != -1 && i < len && !timeout.hasExpired(msec));
-	
->>>>>>> 5e903c2d
 	rbyteCount += i;
 
 	dbgWindow->append(QString().asprintf("Read %d bytes a=%d", i, a));
